--- conflicted
+++ resolved
@@ -324,15 +324,10 @@
                 F.f = inthelperf_dps_mc;
                 F.dim=4;
                 lower[0]=lower[1]=LOW_PT_CUT;
-<<<<<<< HEAD
                 lower[2]=lower[3]=castor_min_pseudorapidity - rapidity_shift -1;
                 upper[0]=upper[1]=30;
                 upper[2]=upper[3]=castor_max_pseudorapidity - rapidity_shift + 1;
-=======
-                lower[2]=lower[3]=castor_min_pseudorapidity - 2;
-                upper[0]=upper[1]=30;
-                upper[2]=upper[3]=castor_max_pseudorapidity +2 ;
->>>>>>> 3197b3d1
+
 
             }
             else if (DPS_N == 3)
@@ -340,7 +335,6 @@
                 F.f = inthelperf_3ps_mc;
                 F.dim=6;
                 lower[0]=lower[1]=lower[2]=LOW_PT_CUT;
-<<<<<<< HEAD
                 lower[3]=lower[4]=lower[5]=castor_min_pseudorapidity - rapidity_shift - 1;
                 upper[0]=upper[1]=upper[2]=30;
                 upper[3]=upper[4]=upper[5]=castor_max_pseudorapidity - rapidity_shift + 1;
@@ -358,11 +352,6 @@
             {
                 cerr << "DPS N=" << DPS_N << " is not supported!" << endl;
                 exit(1);
-=======
-                lower[3]=lower[4]=lower[5]=castor_min_pseudorapidity -2;
-                upper[0]=upper[1]=upper[2]=30;
-                upper[3]=upper[4]=upper[5]=castor_max_pseudorapidity + 2;
->>>>>>> 3197b3d1
             }
             F.params = &par;
             gsl_monte_miser_state *s = gsl_monte_miser_alloc(F.dim);
